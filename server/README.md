--- conflicted
+++ resolved
@@ -49,8 +49,8 @@
 - `metadata` – return both available models and current selection.
 - `predict` – run the prediction logic with a patient payload (equivalent to the `/predict` endpoint).
 - `recommendations` – generate recommendations for a patient (equivalent to the `/recommendations` endpoint).
-<<<<<<< HEAD
 - `chat` – invoke the chat agent using a `ChatRequest` payload.
+
 
 ### Example requests
 
@@ -109,6 +109,3 @@
     -H "Content-Type: application/json" \
     -d '{"action": "chat", "parameters": {"history": [{"role": "user", "content": "Hi"}], "user_input": "What does my risk mean?", "patient_data": {"PatientName": "Alice", "Glucose": 90, "BloodPressure": 80, "BMI": 25.0, "Age": 30, "Gender": 1, "Ethnicity": 3}, "recommendations": {"finalRecommendation": "See your doctor"}, "predicted_risk": "No Diabetes", "risk_probability": "0.2"}}'
 ```
-=======
-- `chat` – invoke the chat agent using a `ChatRequest` payload.
->>>>>>> a18ef258
